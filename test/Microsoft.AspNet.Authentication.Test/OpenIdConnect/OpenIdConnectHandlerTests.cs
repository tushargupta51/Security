--- conflicted
+++ resolved
@@ -4,19 +4,11 @@
 using System;
 using System.Collections.Generic;
 using System.Collections.ObjectModel;
-<<<<<<< HEAD
-=======
 using System.Diagnostics;
->>>>>>> c1f0aa01
 using System.IdentityModel.Tokens;
 using System.Net.Http;
 using System.Security.Claims;
 using System.Threading.Tasks;
-<<<<<<< HEAD
-using Microsoft.AspNet.Authentication.Notifications;
-using Microsoft.AspNet.Authentication.OAuth;
-=======
->>>>>>> c1f0aa01
 using Microsoft.AspNet.Authentication.OpenIdConnect;
 using Microsoft.AspNet.Builder;
 using Microsoft.AspNet.Http.Authentication;
@@ -37,59 +29,8 @@
     /// </summary>
     public class OpenIdConnectHandlerTests
     {
-<<<<<<< HEAD
-        static List<LogEntry> CompleteLogEntries;
-        static Dictionary<string, LogLevel> LogEntries;
-
-        static OpenIdConnectHandlerTests()
-        {
-            LogEntries =
-                new Dictionary<string, LogLevel>()
-                {
-                    { "OIDCH_0000:", LogLevel.Debug },
-                    { "OIDCH_0001:", LogLevel.Debug },
-                    { "OIDCH_0002:", LogLevel.Information },
-                    { "OIDCH_0003:", LogLevel.Information },
-                    { "OIDCH_0004:", LogLevel.Error },
-                    { "OIDCH_0005:", LogLevel.Error },
-                    { "OIDCH_0006:", LogLevel.Error },
-                    { "OIDCH_0007:", LogLevel.Error },
-                    { "OIDCH_0008:", LogLevel.Debug },
-                    { "OIDCH_0009:", LogLevel.Debug },
-                    { "OIDCH_0010:", LogLevel.Error },
-                    { "OIDCH_0011:", LogLevel.Error },
-                    { "OIDCH_0012:", LogLevel.Debug },
-                    { "OIDCH_0013:", LogLevel.Debug },
-                    { "OIDCH_0014:", LogLevel.Debug },
-                    { "OIDCH_0015:", LogLevel.Debug },
-                    { "OIDCH_0016:", LogLevel.Debug },
-                    { "OIDCH_0017:", LogLevel.Error },
-                    { "OIDCH_0018:", LogLevel.Debug },
-                    { "OIDCH_0019:", LogLevel.Debug },
-                    { "OIDCH_0020:", LogLevel.Debug },
-                    { "OIDCH_0026:", LogLevel.Error },
-                    { "OIDCH_0037:", LogLevel.Debug },
-                    { "OIDCH_0039:", LogLevel.Debug }
-                };
-
-            BuildLogEntryList();
-        }
-
-        /// <summary>
-        /// Builds the complete list of log entries that are available in the runtime.
-        /// </summary>
-        private static void BuildLogEntryList()
-        {
-            CompleteLogEntries = new List<LogEntry>();
-            foreach (var entry in LogEntries)
-            {
-                CompleteLogEntries.Add(new LogEntry { State = entry.Key, Level = entry.Value });
-            }
-        }
-=======
         private const string nonceForJwt = "abc";
         private static SecurityToken specCompliantJwt = new JwtSecurityToken("issuer", "audience", new List<Claim> { new Claim("iat", EpochTime.GetIntDate(DateTime.UtcNow).ToString()), new Claim("nonce", nonceForJwt) }, DateTime.UtcNow, DateTime.UtcNow + TimeSpan.FromDays(1));
->>>>>>> c1f0aa01
 
         /// <summary>
         /// Sanity check that logging is filtering, hi / low water marks are checked
@@ -123,37 +64,10 @@
             var loggerFactory = new ReturnsLoggerLoggerFactory(logLevel);
             var server = CreateServer(new ConfigureOptions<OpenIdConnectAuthenticationOptions>(action), UrlEncoder.Default, loggerFactory, handler);
 
-<<<<<<< HEAD
-            logsEntriesExpected = new int[] { 0, 1, 3 };
-            await RunVariation(LogLevel.Debug, message, MessageReceivedSkippedOptions, errors, logsEntriesExpected);
-
-            logsEntriesExpected = new int[] { 3 };
-            await RunVariation(LogLevel.Information, message, MessageReceivedSkippedOptions, errors, logsEntriesExpected);
-
-            logsEntriesExpected = new int[] {0, 1, 7, 20, 8 };
-            await RunVariation(LogLevel.Debug, message, SecurityTokenReceivedHandledOptions, errors, logsEntriesExpected);
-
-            logsEntriesExpected = new int[] {0, 1, 7, 20, 9 };
-            await RunVariation(LogLevel.Debug, message, SecurityTokenReceivedSkippedOptions, errors, logsEntriesExpected);
-
-            message.IdToken = null;
-            logsEntriesExpected = new int[] { 0, 1, 7, 22, 20, 8};
-            await RunVariation(LogLevel.Debug, message, CodeReceivedAndRedeemedHandledOptions, errors, logsEntriesExpected);
-
-            logsEntriesExpected = new int[] { 0, 1, 7, 22, 20, 23, 12 };
-            await RunVariation(LogLevel.Debug, message, GetUserInfoFromUIEndpoint, errors, logsEntriesExpected);
-
-#if _Verbose
-            Console.WriteLine("\n ===== \n");
-            DisplayErrors(errors);
-#endif
-            errors.Count.ShouldBe(0);
-=======
             await server.CreateClient().PostAsync("http://localhost", new FormUrlEncodedContent(message.Parameters));
             LoggingUtilities.CheckLogs(loggerFactory.Logger.Logs, expectedLogs, errors);
             Debug.WriteLine(LoggingUtilities.LoggingErrors(errors));
             Assert.True(errors.Count == 0, LoggingUtilities.LoggingErrors(errors));
->>>>>>> c1f0aa01
         }
 
         public static TheoryData<LogLevel, int[], Action<OpenIdConnectAuthenticationOptions>, OpenIdConnectMessage> AuthenticationCoreVariations
@@ -212,15 +126,15 @@
                 dataset.Add(LogLevel.Information, new int[] { 17, 18 }, SecurityTokenValidatorThrows, message);
 
                 message.Nonce = nonceForJwt;
-                dataset.Add(LogLevel.Debug, new int[] { 0, 1, 7, 20 }, SecurityTokenValidatorValidatesAllTokens, message);
-                dataset.Add(LogLevel.Information, new int[] { }, SecurityTokenValidatorValidatesAllTokens, message);
+                //dataset.Add(LogLevel.Debug, new int[] { 0, 1, 7, 20 }, SecurityTokenValidatorValidatesAllTokens, message);
+                //dataset.Add(LogLevel.Information, new int[] { }, SecurityTokenValidatorValidatesAllTokens, message);
 
                 // SecurityTokenValidation - Handled / Skipped
-                dataset.Add(LogLevel.Debug, new int[] { 0, 1, 7, 20, 12 }, SecurityTokenValidatedHandledOptions, message);
-                dataset.Add(LogLevel.Information, new int[] { 12 }, SecurityTokenValidatedHandledOptions, message);
-
-                dataset.Add(LogLevel.Debug, new int[] { 0, 1, 7, 20, 13 }, SecurityTokenValidatedSkippedOptions, message);
-                dataset.Add(LogLevel.Information, new int[] { 13 }, SecurityTokenValidatedSkippedOptions, message);
+                //dataset.Add(LogLevel.Debug, new int[] { 0, 1, 7, 20, 12 }, SecurityTokenValidatedHandledOptions, message);
+                //dataset.Add(LogLevel.Information, new int[] { 12 }, SecurityTokenValidatedHandledOptions, message);
+
+                //dataset.Add(LogLevel.Debug, new int[] { 0, 1, 7, 20, 13 }, SecurityTokenValidatedSkippedOptions, message);
+                //dataset.Add(LogLevel.Information, new int[] { 13 }, SecurityTokenValidatedSkippedOptions, message);
 
                 // AuthenticationCodeReceived - Handled / Skipped 
                 message = new OpenIdConnectMessage();
@@ -232,6 +146,16 @@
                 dataset.Add(LogLevel.Debug, new int[] { 0, 1, 7, 14, 16 }, AuthorizationCodeReceivedSkippedOptions, message);
                 dataset.Add(LogLevel.Information, new int[] { 16 }, AuthorizationCodeReceivedSkippedOptions, message);
 
+                // CodeReceivedAndRedeemed and GetUserInformationFromUIEndpoint
+                message = new OpenIdConnectMessage();
+                message.IdToken = null;
+                message.Code = Guid.NewGuid().ToString();
+                dataset.Add(LogLevel.Debug, new int[] { 0, 1, 4, 7, 23, 20, 8 }, CodeReceivedAndRedeemedHandledOptions, message);
+                dataset.Add(LogLevel.Information, new int[] { 4, 8 }, CodeReceivedAndRedeemedHandledOptions, message);
+
+                //dataset.Add(LogLevel.Debug, new int[] { 0, 1, 4, 7, 23, 20, 24, 12 }, GetUserInfoFromUIEndpoint, message);
+                //dataset.Add(LogLevel.Information, new int[] { 4, 12 }, GetUserInfoFromUIEndpoint, message);
+
                 return dataset;
             }
         }
@@ -290,12 +214,11 @@
                 };
         }
 
-<<<<<<< HEAD
         private static void CodeReceivedAndRedeemedHandledOptions(OpenIdConnectAuthenticationOptions options)
         {
             DefaultOptions(options);
             options.ResponseType = OpenIdConnectResponseTypes.Code;
-            options.StateDataFormat = new CodeOnlyAuthenticationPropertiesFormater();
+            options.StateDataFormat = new AuthenticationPropertiesFormaterKeyValue();
             options.Notifications =
                 new OpenIdConnectAuthenticationNotifications
                 {
@@ -307,10 +230,7 @@
                 };
         }
 
-        private static void CodeReceivedSkippedOptions(OpenIdConnectAuthenticationOptions options)
-=======
         private static void AuthenticationErrorSkippedOptions(OpenIdConnectAuthenticationOptions options)
->>>>>>> c1f0aa01
         {
             DefaultOptions(options);
             options.Notifications =
@@ -324,20 +244,11 @@
                 };
         }
 
-<<<<<<< HEAD
-        private static void DefaultOptions(OpenIdConnectAuthenticationOptions options)
-        {
-            options.AuthenticationScheme = "OpenIdConnectHandlerTest";
-            options.ConfigurationManager = ConfigurationManager.DefaultStaticConfigurationManager;
-            options.StateDataFormat = new AuthenticationPropertiesFormater();
-
-        }
-
         private static void GetUserInfoFromUIEndpoint(OpenIdConnectAuthenticationOptions options)
         {
             DefaultOptions(options);
             options.ResponseType = OpenIdConnectResponseTypes.Code;
-            options.StateDataFormat = new CodeOnlyAuthenticationPropertiesFormater();
+            options.StateDataFormat = new AuthenticationPropertiesFormaterKeyValue();
             options.GetClaimsFromUserInfoEndpoint = true;
             options.SecurityTokenValidators = new Collection<ISecurityTokenValidator> { new CustomSecurityTokenValidator() };
             options.Notifications =
@@ -356,8 +267,6 @@
                 };
         }
 
-=======
->>>>>>> c1f0aa01
         private static void MessageReceivedHandledOptions(OpenIdConnectAuthenticationOptions options)
         {
             DefaultOptions(options);
@@ -442,9 +351,7 @@
         private static void SecurityTokenValidatorValidatesAllTokens(OpenIdConnectAuthenticationOptions options)
         {
             DefaultOptions(options);
-<<<<<<< HEAD
             options.GetClaimsFromUserInfoEndpoint = true;
-=======
             Mock<ISecurityTokenValidator> mockValidator = new Mock<ISecurityTokenValidator>();
             mockValidator.Setup(v => v.ValidateToken(It.IsAny<string>(), It.IsAny<TokenValidationParameters>(), out specCompliantJwt)).Returns(new ClaimsPrincipal());
             mockValidator.Setup(v => v.CanReadToken(It.IsAny<string>())).Returns(true);
@@ -458,7 +365,6 @@
         private static void SecurityTokenValidatedHandledOptions(OpenIdConnectAuthenticationOptions options)
         {
             SecurityTokenValidatorValidatesAllTokens(options);
->>>>>>> c1f0aa01
             options.Notifications =
                 new OpenIdConnectAuthenticationNotifications
                 {
@@ -539,359 +445,4 @@
             );
         }
     }
-<<<<<<< HEAD
-
-    /// <summary>
-    /// Extension specifies <see cref="CustomOpenIdConnectAuthenticationMiddleware"/> as the middleware.
-    /// </summary>
-    public static class OpenIdConnectAuthenticationExtensions
-    {
-        /// <summary>
-        /// Adds the <see cref="OpenIdConnectAuthenticationMiddleware"/> into the ASP.NET runtime.
-        /// </summary>
-        /// <param name="app">The application builder</param>
-        /// <param name="customConfigureOption">Options which control the processing of the OpenIdConnect protocol and token validation.</param>
-        /// <param name="loggerFactory">custom loggerFactory</param>
-        /// <returns>The application builder</returns>
-        public static IApplicationBuilder UseCustomOpenIdConnectAuthentication(this IApplicationBuilder app, CustomConfigureOptions customConfigureOption, ILoggerFactory loggerFactory)
-        {
-            return app.UseMiddleware<CustomOpenIdConnectAuthenticationMiddleware>(customConfigureOption, loggerFactory);
-        }
-
-        /// <summary>
-        /// Adds the <see cref="OpenIdConnectAuthenticationMiddleware"/> into the ASP.NET runtime.
-        /// </summary>
-        /// <param name="app">The application builder</param>
-        /// <param name="options">Options which control the processing of the OpenIdConnect protocol and token validation.</param>
-        /// <param name="loggerFactory">custom loggerFactory</param>
-        /// <returns>The application builder</returns>
-        public static IApplicationBuilder UseCustomOpenIdConnectAuthentication(this IApplicationBuilder app, IOptions<OpenIdConnectAuthenticationOptions> options, ILoggerFactory loggerFactory)
-        {
-            return app.UseMiddleware<CustomOpenIdConnectAuthenticationMiddleware>(options, loggerFactory);
-        }
-    }
-
-    /// <summary>
-    /// Provides a Facade over IOptions
-    /// </summary>
-    public class Options : IOptions<OpenIdConnectAuthenticationOptions>
-    {
-        OpenIdConnectAuthenticationOptions _options;
-
-        public Options(Action<OpenIdConnectAuthenticationOptions> action)
-        {
-            _options = new OpenIdConnectAuthenticationOptions();
-            action(_options);
-        }
-
-        OpenIdConnectAuthenticationOptions IOptions<OpenIdConnectAuthenticationOptions>.Options
-        {
-            get
-            {
-                return _options;
-            }
-        }
-
-        /// <summary>
-        /// For now returns _options
-        /// </summary>
-        /// <param name="name">configuration to return</param>
-        /// <returns></returns>
-        public OpenIdConnectAuthenticationOptions GetNamedOptions(string name)
-        {
-            return _options;
-        }
-    }
-
-    public class CustomConfigureOptions : ConfigureOptions<OpenIdConnectAuthenticationOptions>
-    {
-        public CustomConfigureOptions(Action<OpenIdConnectAuthenticationOptions> action)
-            : base(action)
-        {
-        }
-
-        public override void Configure(OpenIdConnectAuthenticationOptions options, string name = "")
-        {
-            base.Configure(options, name);
-            return;
-        }
-    }
-
-    /// <summary>
-    /// Used to control which methods are handled
-    /// </summary>
-    public class CustomOpenIdConnectAuthenticationHandler : OpenIdConnectAuthenticationHandler
-    {
-        public CustomOpenIdConnectAuthenticationHandler() : base(null) { }
-
-        public async Task BaseInitializeAsyncPublic(AuthenticationOptions options, HttpContext context, ILogger logger, IUrlEncoder encoder)
-        {
-            await base.BaseInitializeAsync(options, context, logger, encoder);
-        }
-
-        public override bool ShouldHandleScheme(string authenticationScheme)
-        {
-            return true;
-        }
-
-        public override void Challenge(ChallengeContext context)
-        {
-        }
-
-        protected override void ApplyResponseChallenge()
-        {
-        }
-
-        protected override async Task ApplyResponseChallengeAsync()
-        {
-            var redirectToIdentityProviderNotification = new RedirectToIdentityProviderNotification<OpenIdConnectMessage, OpenIdConnectAuthenticationOptions>(Context, Options)
-            {
-            };
-
-            await Options.Notifications.RedirectToIdentityProvider(redirectToIdentityProviderNotification);
-        }
-
-        protected override async Task<OpenIdConnectMessage> RedeemAuthorizationCode(string authorizationCode, string redirectUri)
-        {
-            return new OpenIdConnectMessage()
-            {
-                IdToken = "test token"
-            };
-        }
-
-        protected override async Task<AuthenticationTicket> GetUserInformationAsync(AuthenticationProperties properties, OpenIdConnectMessage message, AuthenticationTicket ticket)
-        {
-            var claimsIdentity = (ClaimsIdentity)ticket.Principal.Identity;
-            if (claimsIdentity == null)
-            {
-                claimsIdentity = new ClaimsIdentity();
-            }
-            claimsIdentity.AddClaim(new Claim("test claim", "test value"));
-            ticket.Principal.AddIdentity(claimsIdentity);
-            return ticket;
-        }
-
-
-    }
-
-    /// <summary>
-    /// Used to set <see cref="CustomOpenIdConnectAuthenticationHandler"/> as the AuthenticationHandler
-    /// which can be configured to handle certain messages.
-    /// </summary>
-    public class CustomOpenIdConnectAuthenticationMiddleware : OpenIdConnectAuthenticationMiddleware
-    {
-        public CustomOpenIdConnectAuthenticationMiddleware(
-            RequestDelegate next,
-            IDataProtectionProvider dataProtectionProvider,
-            ILoggerFactory loggerFactory,
-            IUrlEncoder encoder,
-            IOptions<ExternalAuthenticationOptions> externalOptions,
-            IOptions<OpenIdConnectAuthenticationOptions> options,
-            ConfigureOptions<OpenIdConnectAuthenticationOptions> configureOptions = null
-            )
-        : base(next, dataProtectionProvider, loggerFactory, encoder, externalOptions, options, configureOptions)
-        {
-            Logger = (loggerFactory as CustomLoggerFactory).Logger;
-        }
-
-        protected override AuthenticationHandler<OpenIdConnectAuthenticationOptions> CreateHandler()
-        {
-            return new CustomOpenIdConnectAuthenticationHandler();
-        }
-    }
-
-    public class LogEntry
-    {
-        public LogEntry() { }
-
-        public int EventId { get; set; }
-
-        public Exception Exception { get; set; }
-
-        public Func<object, Exception, string> Formatter { get; set; }
-
-        public LogLevel Level { get; set; }
-
-        public object State { get; set; }
-
-        public override string ToString()
-        {
-            if (Formatter != null)
-            {
-                return Formatter(this.State, this.Exception);
-            }
-            else
-            {
-                string message = (Formatter != null ? Formatter(State, Exception) : (State?.ToString() ?? "null"));
-                message += ", LogLevel: " + Level.ToString();
-                message += ", EventId: " + EventId.ToString();
-                message += ", Exception: " + (Exception == null ? "null" : Exception.Message);
-                return message;
-            }
-        }
-    }
-    
-    public class CustomLogger : ILogger, IDisposable
-    {
-        LogLevel _logLevel = 0;
-
-        public CustomLogger(LogLevel logLevel = LogLevel.Debug)
-        {
-            _logLevel = logLevel;
-        }
-
-        List<LogEntry> logEntries = new List<LogEntry>();
-
-        public IDisposable BeginScopeImpl(object state)
-        {
-            return this;
-        }
-
-        public void Dispose()
-        {
-        }
-
-        public bool IsEnabled(LogLevel logLevel)
-        {
-            return (logLevel >= _logLevel);
-        }
-
-       public void Log(LogLevel logLevel, int eventId, object state, Exception exception, Func<object, Exception, string> formatter)
-        {
-            if (IsEnabled(logLevel))
-            {
-                logEntries.Add(
-                    new LogEntry
-                    {
-                        EventId = eventId,
-                        Exception = exception,
-                        Formatter = formatter,
-                        Level = logLevel,
-                        State = state,
-                    });
-
-#if _Verbose
-                Console.WriteLine(state?.ToString() ?? "state null");
-#endif
-            }
-        }
-
-        public List<LogEntry> Logs { get { return logEntries; } }
-    }
-
-    public class CustomLoggerFactory : ILoggerFactory
-    {
-        CustomLogger _logger;
-        LogLevel _logLevel = LogLevel.Debug;
-
-        public CustomLoggerFactory(LogLevel logLevel)
-        {
-            _logLevel = logLevel;
-            _logger = new CustomLogger(_logLevel);
-        }
-
-        public LogLevel MinimumLevel
-        {
-            get { return _logLevel; }
-            set {_logLevel = value; }
-        }
-
-        public void AddProvider(ILoggerProvider provider)
-        {
-        }
-
-        public ILogger CreateLogger(string categoryName)
-        {
-            return _logger;
-        }
-
-        public CustomLogger Logger {  get { return _logger; } }
-    }
-
-    /// <summary>
-    /// Processing a <see cref="OpenIdConnectMessage"/> requires 'unprotecting' the state.
-    /// This class side-steps that process.
-    /// </summary>
-    public class AuthenticationPropertiesFormater : ISecureDataFormat<AuthenticationProperties>
-    {
-        public string Protect(AuthenticationProperties data)
-        {
-            return "protectedData";
-        }
-
-        AuthenticationProperties ISecureDataFormat<AuthenticationProperties>.Unprotect(string protectedText)
-        { 
-            return new AuthenticationProperties();
-        }
-    }
-
-    /// <summary>
-    /// Processing a <see cref="OpenIdConnectMessage"/> requires 'unprotecting' the state.
-    /// This class side-steps that process.
-    /// </summary>
-    public class CodeOnlyAuthenticationPropertiesFormater : ISecureDataFormat<AuthenticationProperties>
-    {
-        public string Protect(AuthenticationProperties data)
-        {
-            return "protectedData";
-        }
-
-        AuthenticationProperties ISecureDataFormat<AuthenticationProperties>.Unprotect(string protectedText)
-        {
-            var properties = new AuthenticationProperties();
-            properties.Items.Add(OpenIdConnectParameterNames.ResponseType, OpenIdConnectResponseTypes.Code);
-            return properties;
-        }
-    }
-
-    /// <summary>
-    /// Used to set up different configurations of metadata for different tests
-    /// </summary>
-    public class ConfigurationManager
-    {
-        /// <summary>
-        /// Simple static empty manager.
-        /// </summary>
-        static public IConfigurationManager<OpenIdConnectConfiguration> DefaultStaticConfigurationManager
-        {
-           get { return new StaticConfigurationManager<OpenIdConnectConfiguration>(new OpenIdConnectConfiguration()); }
-        }
-    }
-
-    public class CustomSecurityTokenValidator : ISecurityTokenValidator
-    {
-        public bool CanValidateToken
-        {
-            get
-            {
-                return true;
-            }
-        }
-
-        public int MaximumTokenSizeInBytes
-        {
-            get
-            {
-                return TokenValidationParameters.DefaultMaximumTokenSizeInBytes;
-            }
-
-            set
-            {
-                MaximumTokenSizeInBytes = value;
-            }
-        }
-
-        public bool CanReadToken(string securityToken)
-        {
-            return true;
-        }
-
-        public ClaimsPrincipal ValidateToken(string securityToken, TokenValidationParameters validationParameters, out SecurityToken validatedToken)
-        {
-            validatedToken = new JwtSecurityToken();
-            return new ClaimsPrincipal();
-        }
-    }
-=======
->>>>>>> c1f0aa01
 }